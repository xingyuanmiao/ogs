/**
 * Copyright (c) 2012, OpenGeoSys Community (http://www.opengeosys.com)
 *            Distributed under a Modified BSD License.
 *              See accompanying file LICENSE.txt or
 *              http://www.opengeosys.com/LICENSE.txt
 *
 *
 * \file Element.h
 *
 * Created on 2012-05-02 by Karsten Rink
 */

#ifndef ELEMENT_H_
#define ELEMENT_H_

#include <vector>
#include "MshEnums.h"
#include "Mesh.h"

namespace MeshLib {

class Node;

/**
 * Virtual base class for mesh elements.
 */
class Element
{
	/* friend functions: */
	friend class Mesh;//void Mesh::setElementInformationForNodes();
	//friend void Mesh::addElement(Element*);


public:
	/// Compute the minimum and maximum squared edge length for this element
	virtual void computeSqrEdgeLengthRange(double &min, double &max) const;

	/**
	 * \brief Tries to add an element e as neighbour to this element.
	 * If the elements really are neighbours, the element is added to the
	 * neighbour-list and true is returned. Otherwise false is returned.
	 */
	bool addNeighbor(Element* e);

	/// Returns the length, area or volume of a 1D, 2D or 3D element
	virtual double getContent() const = 0;

	/**
	 * Get node with local index i where i should be at most the number
	 * of nodes of the element
	 * @param i local index of node, at most the number of nodes of the
	 * element that you can obtain with Element::getNNodes()
	 * @return a pointer to the appropriate (and constant, i.e. not
	 * modifiable by the user) instance of class Node or a NULL pointer
	 * @sa Element::getNodeIndex()
	 */
	const Node* getNode(unsigned i) const;

	/**
	 * (Re)Sets the node of the element.
	 * @param idx the index of the pointer to a node within the element
	 * @param node a pointer to a node
	 */
	void setNode(unsigned idx, Node* node);

	/// Get array of element nodes.
	Node* const* getNodes() const { return _nodes; };

	/// Get dimension of the mesh element.
	virtual unsigned getDimension() const = 0;

	/// Returns the i-th edge of the element.
	const Element* getEdge(unsigned i) const;

	/// Returns the i-th face of the element.
	virtual const Element* getFace(unsigned i) const = 0;

	/// Get the number of edges for this element.
	virtual unsigned getNEdges() const = 0;

	/// Get the number of nodes for face i.
	virtual unsigned getNFaceNodes(unsigned i) const = 0;

	/// Get the number of faces for this element.
	virtual unsigned getNFaces() const = 0;

	/// Get the specified neighbor.
	const Element* getNeighbor(unsigned i) const;

	/// Get the number of neighbors for this element.
	virtual unsigned getNNeighbors() const = 0;

	/// Get the number of nodes for this element.
	virtual unsigned getNNodes() const = 0;

	/**
	 * Get the global index for the Node with local index i.
	 * The index i should be at most the number of nodes of the element.
	 * @param i local index of Node, at most the number of nodes of the
	 * element that you can obtain with Element::getNNodes()
	 * @return the global index or std::numeric_limits<unsigned>::max()
	 * @sa Element::getNode()
	 */
	unsigned getNodeIndex(unsigned i) const;

	/// Get the type of the mesh element (as a MshElemType-enum).
	virtual MshElemType::type getType() const = 0;

	/// Get the value for this element.
	unsigned getValue() const { return _value; };

	bool hasNeighbor(Element* elem) const;

	/// Destructor
	virtual ~Element();

	/**
	 * Method clone is a pure virtual method in the abstract base class Element.
	 * It has to be implemented in the derived classes (for instance in class Hex).
	 * @return an exact copy of the object
	 */
	virtual Element* clone() const = 0;

<<<<<<< HEAD
	/**
	 * This method should be called after at least two nodes of an element
	 * are collapsed. The node collapsing can/have to lead to an edge collapse.
	 * This method tries to create a new element of an appropriate type. The
	 * value of the attribute _value is carried over. In contrast to this the
	 * neighbor information is not carried over.
	 * @return an element of a different element type (MshElemType) or NULL
	 */
	virtual Element* reviseElement() const = 0;
=======
	/** 
	 * Computes the length / area / volumen of this element. This is automatically
	 * done at initalisation time but can be repeated by calling this function at any time.
	 */
	virtual double computeVolume() = 0;
>>>>>>> d24a813d

protected:
	/// Constructor for a generic mesh element without an array of mesh nodes.
	Element(unsigned value = 0);

	/// Return a specific edge node.
	virtual Node const* getEdgeNode(unsigned edge_id, unsigned node_id) const = 0;

	/// Returns the ID of a face given an array of nodes.
	virtual unsigned identifyFace(Node* nodes[3]) const = 0;

	Node** _nodes;
	unsigned _value;
	Element** _neighbors;

private:

}; /* class */

} /* namespace */

#endif /* ELEMENT_H_ */
<|MERGE_RESOLUTION|>--- conflicted
+++ resolved
@@ -121,7 +121,6 @@
 	 */
 	virtual Element* clone() const = 0;
 
-<<<<<<< HEAD
 	/**
 	 * This method should be called after at least two nodes of an element
 	 * are collapsed. The node collapsing can/have to lead to an edge collapse.
@@ -131,13 +130,13 @@
 	 * @return an element of a different element type (MshElemType) or NULL
 	 */
 	virtual Element* reviseElement() const = 0;
-=======
+
 	/** 
 	 * Computes the length / area / volumen of this element. This is automatically
 	 * done at initalisation time but can be repeated by calling this function at any time.
 	 */
 	virtual double computeVolume() = 0;
->>>>>>> d24a813d
+
 
 protected:
 	/// Constructor for a generic mesh element without an array of mesh nodes.
