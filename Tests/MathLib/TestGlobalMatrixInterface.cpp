--- conflicted
+++ resolved
@@ -108,10 +108,7 @@
     m.multi(v, y);
 
     ASSERT_EQ(sqrt((3*7*7 + 3*12*12)), y.getNorm());
-<<<<<<< HEAD
-=======
-
->>>>>>> fb4a232b
+
 }
 
 // Rectanglular matrix
@@ -210,8 +207,6 @@
     checkGlobalMatrixInterfaceMPI(A, x);
 }
 
-<<<<<<< HEAD
-=======
 // Test rectangular matrix
 TEST(Math, CheckInterface_PETSc_Rectangular_Matrix_Local_Size)
 {
@@ -240,5 +235,4 @@
     checkGlobalRectangularMatrixInterfaceMPI(A, x);
 }
 
->>>>>>> fb4a232b
 #endif // end of: ifdef USE_PETSC // or MPI
